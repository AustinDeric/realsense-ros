# ROS Wrapper for Intel&reg; RealSense&trade; Devices
These are packages for using Intel RealSense cameras (D400 series and the SR300) with ROS.

## Installation Instructions

The following instructions support ROS Indigo, on **Ubuntu 14.04**, and ROS Kinetic, on **Ubuntu 16.04**.

#### The simplest way to install on a clean machine is to follow the instructions on the [.travis.yml](https://github.com/intel-ros/realsense/blob/development/.travis.yml) file. It basically summerize the elaborate instructions in the following 3 steps:

### Step 1: Install the latest Intel&reg; RealSense&trade; SDK 2.0
- #### Install from [Debian Package](https://github.com/IntelRealSense/librealsense/blob/master/doc/distribution_linux.md#installing-the-packages) - In that case treat yourself as a developer. Make sure you follow the instructions to also install librealsense2-dev and librealsense-dkms packages.

#### OR
- #### Build from sources by downloading the latest [Intel&reg; RealSense&trade; SDK 2.0](https://github.com/IntelRealSense/librealsense/releases/tag/v2.18.1) and follow the instructions under [Linux Installation](https://github.com/IntelRealSense/librealsense/blob/master/doc/installation.md)

### Step 2: Install the ROS distribution
- #### Install [ROS Kinetic](http://wiki.ros.org/kinetic/Installation/Ubuntu), on Ubuntu 16.04

### Step 3: Install Intel&reg; RealSense&trade; ROS from Sources
- Create a [catkin](http://wiki.ros.org/catkin#Installing_catkin) workspace
```bash
mkdir -p ~/catkin_ws/src
cd ~/catkin_ws/src/
```
- Clone the latest Intel&reg; RealSense&trade; ROS from [here](https://github.com/intel-ros/realsense/releases) into 'catkin_ws/src/'

```bash
catkin_init_workspace
cd ..
catkin_make clean
catkin_make -DCATKIN_ENABLE_TESTING=False -DCMAKE_BUILD_TYPE=Release
catkin_make install
echo "source ~/catkin_ws/devel/setup.bash" >> ~/.bashrc
source ~/.bashrc
```

## Usage Instructions

### Start the camera node
To start the camera node in ROS:

```bash
roslaunch realsense2_camera rs_camera.launch
```

This will stream all camera sensors and publish on the appropriate ROS topics.

Other stream resolutions and frame rates can optionally be provided as parameters to the 'rs_camera.launch' file.

### Published Topics
The published topics differ according to the device and parameters.
After running the above command with D435i attached, the following list of topics will be available (This is a partial list. For full one type `rostopic list`):
- /camera/color/camera_info
- /camera/color/image_raw
- /camera/depth/camera_info
- /camera/depth/image_rect_raw
- /camera/extrinsics/depth_to_color
- /camera/extrinsics/depth_to_infra1
- /camera/extrinsics/depth_to_infra2
- /camera/infra1/camera_info
- /camera/infra1/image_rect_raw
- /camera/infra2/camera_info
- /camera/infra2/image_rect_raw
- /camera/gyro/imu_info
- /camera/gyro/sample
- /camera/accel/imu_info
- /camera/accel/sample

The "/camera" prefix is the default and can be changed. Check the rs_multiple_devices.launch file for an example.
If using D435 or D415, the gyro and accel topics wont be available. Likewise, other topics will be available when using T265 (see below).

### Launch parameters
The following parameters are available by the wrapper:
- **serial_no**: will attach to the device with the given serial number. Default, attach to available RealSense device in random.
- **rosbag_filename**: Will publish topics from rosbag file.
<<<<<<< HEAD
- enable_t265: if set to true Will wait on start until the T265 device is ready.
=======
>>>>>>> d9f4a39a
- **initial_reset**: On occasions the device was not closed properly and due to firmware issues needs to reset. If set to true, the device will reset prior to usage.
- **align_depth**: If set to true, will publish additional topics with the all the images aligned to the depth image.</br>
The topics are of the form: ```/camera/aligned_depth_to_color/image_raw``` etc.
- **filters**: any of the following options, separated by commas:</br>
 - ```colorizer```: will color the depth image. On the depth topic an RGB image will be published, instead of the 16bit depth values .
 - ```pointcloud```: will add a pointcloud topic `/camera/depth/color/points`. The texture of the pointcloud can be modified in rqt_reconfigure (see below) or using the parameters: `pointcloud_texture_stream` and `pointcloud_texture_index`. Run rqt_reconfigure to see available values for these parameters.
 - The following filters have detailed descriptions in : https://github.com/IntelRealSense/librealsense/blob/master/doc/post-processing-filters.md
   - ```disparity``` - convert depth to disparity before applying other filters and back.
   - ```spatial``` - filter the depth image spatially.
   - ```temporal``` - filter the depth image temporally.
   - ```decimation``` - reduces depth scene complexity.
- **enable_sync**: gathers closest frames of different sensors, infra red, color and depth, to be sent with the same timetag. This happens automatically when such filters as pointcloud are enabled.
- ***<stream_type>*_width**, ***<stream_type>*_height**, ***<stream_type>*_fps**: <stream_type> can be any of *infra, color, fisheye, depth, gyro, accel, pose*. Sets the required format of the device. If the specified combination of parameters is not available by the device, the stream will not be published. Setting a value to 0, will choose the first format in the inner list. (i.e. consistent between runs but not defined). Note: for gyro accel and pose, only _fps option is meaningful.
- **enable_*<stream_name>***: Choose whether to enable a specified stream or not. Default is true. <stream_name> can be any of *infra1, infra2, color, depth, fisheye, fisheye1, fisheye2, gyro, accel, pose*.
- **tf_prefix**: By default all frame's ids have the same prefix - `camera_`. This allows changing it per camera.
- **base_frame_id**: defines the frame_id all static transformations refers to.
- **spatial_frame_id**: defines the frame_id that `pose` topic refers to.
- **All the rest of the frame_ids can be found in the template launch file: [nodelet.launch.xml](./realsense2_camera/launch/includes/nodelet.launch.xml)**
- **unite_imu_method**: The D435i and T265 cameras have built in IMU components which produce 2 unrelated streams: *gyro* - which shows angular velocity and *accel* which shows linear acceleration. Each with it's own frequency. By default, 2 corresponding topics are available, each with only the relevant fields of the message sensor_msgs::Imu are filled out.
Setting *unite_imu_method* creates a new topic, *imu*, that replaces the default *gyro* and *accel* topics. Under the new topic, all the fields in the Imu message are filled out.
 - linear_interpolation: Each message contains the last original value of item A interpolated with the previous value of item A, combined with the last original value of item B on last item B's timestamp. (items A and B are accel and gyro but without specific)
 - copy: For each new message, accel or gyro, the relevant fields and timestamp are filled out while the others maintain the previous data.
- **clip_distance**: remove from the depth image all values above a given value (meters). Disable by giving negative value (default)
- **linear_accel_cov**, **angular_velocity_cov**: sets the variance given to the Imu readings. For the T265, these values are being modified by the inner confidence value.
- **hold_back_imu_for_frames**: Images processing takes time. Therefor there is a time gap between the moment the image arrives at the wrapper and the moment the image is published to the ROS environment. During this time, Imu messages keep on arriving and a situation is created where an image with earlier timestamp is published after Imu message with later timestamp. If that is a problem, setting *hold_back_imu_for_frames* to *true* will hold the Imu messages back while processing the images and then publish them all in a burst, thus keeping the order of publication as the order of arrival. Note that in either case, the timestamp in each message's header reflects the time of it's origin.

### RGBD Point Cloud
Here is an example of how to start the camera node and make it publish the RGBD point cloud using aligned depth topic.
```bash
roslaunch realsense2_camera rs_camera.launch filters:=pointcloud
```
Then open rviz to watch the pointcloud:
<p align="center"><img src="https://user-images.githubusercontent.com/17433152/35396613-ddcb1d6c-01f5-11e8-8887-4debf178d0cc.gif" /></p>

### Aligned Depth Frames
Here is an example of how to start the camera node and make it publish the aligned depth stream to other available streams such as color or infra-red.
```bash
roslaunch realsense2_camera rs_camera.launch align_depth:=true
```
<p align="center"><img width=50% src="https://user-images.githubusercontent.com/17433152/35343104-6eede0f0-0132-11e8-8866-e6c7524dd079.png" /></p>

### Set Camera Controls Using Dynamic Reconfigure Params
The following command allow to change camera control values using [http://wiki.ros.org/rqt_reconfigure].
```bash
rosrun rqt_reconfigure rqt_reconfigure
```
<p align="center"><img src="https://user-images.githubusercontent.com/40540281/52912434-30783180-32ba-11e9-8ab8-b08be5eba434.PNG" /></p>

### Work with multiple cameras
Here is an example of how to start the camera node and streaming with two cameras using the [rs_multiple_devices.launch](./realsense2_camera/launch/rs_multiple_devices.launch).
```bash
roslaunch realsense2_camera rs_multiple_devices.launch serial_no_camera1:=<serial number of the first camera> serial_no_camera2:=<serial number of the second camera>
```
The camera serial number should be provided to `serial_no_camera1` and `serial_no_camera2` parameters. One way to get the serial number is from the [rs-enumerate-devices](https://github.com/IntelRealSense/librealsense/blob/58d99783cc2781b1026eeed959aa3f7b562b20ca/tools/enumerate-devices/readme.md) tool.
```bash
rs-enumerate-devices | grep Serial
```

Another way of obtaining the serial number is connecting the camera alone, running
```bash
roslaunch realsense2_camera rs_camera.launch
```
and looking for the serial number in the log printed to screen under "[INFO][...]Device Serial No:".

Another way to use multiple cameras is running each from a different terminal. Make sure you set a different namespace for each camera using the "camera" argument:

```bash
roslaunch realsense2_camera rs_camera.launch camera:=cam_1 serial_no:=<serial number of the first camera>
roslaunch realsense2_camera rs_camera.launch camera:=cam_2 serial_no:=<serial number of the second camera>
...

```
## Using T265 ##
<<<<<<< HEAD
When using T265 Tracking Module you should specify it with a parameter `enable_t265` as is set in the following launch file:
```bash
roslaunch realsense2_camera rs_t265.launch
```
The T265 sets its usb unique ID during initialization and without this parameter it wont be found.
=======
The T265 sets its usb unique ID during initialization and therefor takes a second or so to be found.
>>>>>>> d9f4a39a
Once running it will publish, among others, the following topics:
- /camera/odom/sample
- /camera/accel/sample
- /camera/gyro/sample
- /camera/fisheye1/image_raw
- /camera/fisheye2/image_raw


## Packages using RealSense ROS Camera
| Title | Links |
| ----- | ----- |
| ROS Object Analytics | [github](https://github.com/intel/ros_object_analytics) / [ROS Wiki](http://wiki.ros.org/IntelROSProject)

## Known Issues
* This ROS node does not currently support [ROS Lunar Loggerhead](http://wiki.ros.org/lunar).
* This ROS node does not currently work with [ROS 2](https://github.com/ros2/ros2/wiki).
* This ROS node currently does not provide the unit-tests which ensure the proper operation of the camera.  Future versions of the node will provide ROS compatible unit-tests.

## License
Copyright 2018 Intel Corporation

Licensed under the Apache License, Version 2.0 (the "License");
you may not use this project except in compliance with the License.
You may obtain a copy of the License at

    http://www.apache.org/licenses/LICENSE-2.0

Unless required by applicable law or agreed to in writing, software
distributed under the License is distributed on an "AS IS" BASIS,
WITHOUT WARRANTIES OR CONDITIONS OF ANY KIND, either express or implied.
See the License for the specific language governing permissions and
limitations under the License.

**Other names and brands may be claimed as the property of others*<|MERGE_RESOLUTION|>--- conflicted
+++ resolved
@@ -73,10 +73,6 @@
 The following parameters are available by the wrapper:
 - **serial_no**: will attach to the device with the given serial number. Default, attach to available RealSense device in random.
 - **rosbag_filename**: Will publish topics from rosbag file.
-<<<<<<< HEAD
-- enable_t265: if set to true Will wait on start until the T265 device is ready.
-=======
->>>>>>> d9f4a39a
 - **initial_reset**: On occasions the device was not closed properly and due to firmware issues needs to reset. If set to true, the device will reset prior to usage.
 - **align_depth**: If set to true, will publish additional topics with the all the images aligned to the depth image.</br>
 The topics are of the form: ```/camera/aligned_depth_to_color/image_raw``` etc.
@@ -150,15 +146,7 @@
 
 ```
 ## Using T265 ##
-<<<<<<< HEAD
-When using T265 Tracking Module you should specify it with a parameter `enable_t265` as is set in the following launch file:
-```bash
-roslaunch realsense2_camera rs_t265.launch
-```
-The T265 sets its usb unique ID during initialization and without this parameter it wont be found.
-=======
 The T265 sets its usb unique ID during initialization and therefor takes a second or so to be found.
->>>>>>> d9f4a39a
 Once running it will publish, among others, the following topics:
 - /camera/odom/sample
 - /camera/accel/sample
